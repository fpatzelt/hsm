--- conflicted
+++ resolved
@@ -33,11 +33,8 @@
 
 
 class Oven(object):
-<<<<<<< HEAD
+
     TIMEOUT = 7
-=======
-    TIMEOUT = 6
->>>>>>> c49e39e5
 
     def __init__(self):
         self.sm = self._get_state_machine()
@@ -137,22 +134,16 @@
     print(oven.state)
     assert oven.state == 'Baking'
 
-<<<<<<< HEAD
+
     time.sleep(10)
-=======
-    time.sleep(7)
->>>>>>> c49e39e5
 
     print(oven.state)
     assert oven.state == 'Off'
 
-<<<<<<< HEAD
     oven.toast()
     time.sleep(5)
     print(oven.state)
     assert oven.state == 'Toasting'
-=======
->>>>>>> c49e39e5
     time.sleep(5)
     sis.stop()
 
